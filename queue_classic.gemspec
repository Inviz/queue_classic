--- conflicted
+++ resolved
@@ -1,13 +1,8 @@
 Gem::Specification.new do |s|
   s.name          = 'queue_classic'
   s.email         = 'ryan@heroku.com'
-<<<<<<< HEAD
-  s.version       = '1.0.2'
-  s.date          = '2011-08-22'
-=======
   s.version       = '2.0.0rc1'
   s.date          = '2012-02-29'
->>>>>>> 7da71031
   s.description   = "queue_classic is a queueing library for Ruby apps. (Rails, Sinatra, Etc...) queue_classic features asynchronous job polling, database maintained locks and no ridiculous dependencies. As a matter of fact, queue_classic only requires pg."
   s.summary       = "postgres backed queue"
   s.authors       = ["Ryan Smith"]
