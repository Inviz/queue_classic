module QC
  class Worker

    attr_accessor :queue, :running
    # In the case no arguments are passed to the initializer,
    # the defaults are pulled from the environment variables.
    def initialize(args={})
      @q_name           = args[:q_name]           ||= QC::QUEUE
      @top_bound        = args[:top_bound]        ||= QC::TOP_BOUND
      @fork_worker      = args[:fork_worker]      ||= QC::FORK_WORKER
      @listening_worker = args[:listening_worker] ||= QC::LISTENING_WORKER
      @max_attempts     = args[:max_attempts]     ||= QC::MAX_LOCK_ATTEMPTS

      @running = true
      @queue = Queue.new(@q_name)
      log(args.merge(:at => "worker_initialized"))
    end

    # Start a loop and work jobs indefinitely.
    # Call this method to start the worker.
    # This is the easiest way to start working jobs.
    def start
      while @running
        @fork_worker ? fork_and_work : work
      end
    end

    # Call this method to stop the worker.
    # The worker may not stop immediately if the worker
    # is sleeping.
    def stop
      @running = false
    end

    # This method will tell the ruby process to FORK.
    # Define setup_child to hook into the forking process.
    # Using setup_child is good for re-establishing database connections.
    def fork_and_work
      @cpid = fork {setup_child; work}
      log(:at => :fork, :pid => @cpid)
      Process.wait(@cpid)
    end

    # This method will lock a job & process the job.
    def work
      if job = lock_job
        QC.log_yield(:at => "work", :job => job[:id]) do
          process(job)
        end
      end
    end

    # lock_job will attempt to lock a job in the queue's table. It uses an
    # exponential backoff in the event that a job was not locked. This method
    # will return a hash when a job is obtained.
    #
    # This method will terminate early if the stop method is called or
    # @max_attempts has been reached.
    #
    # It is important that callers delete the job when finished.
    # *@queue.delete(job[:id])*
    def lock_job
      log(:at => "lock_job")
      attempts = 0
      job = nil
      until !@running || job
        job = @queue.lock(@top_bound)
        if job.nil?
          log(:at => "failed_lock", :attempts => attempts)
          if attempts < @max_attempts
            wait(2**attempts)
            attempts += 1
            next
          else
            break
          end
        else
          log(:at => "finished_lock", :job => job[:id])
        end
      end
      job
    end

    # A job is processed by evaluating the target code.
    # Errors are delegated to the handle_failure method.
    # Also, this method will make the best attempt to delete the job
    # from the queue before returning.
    def process(job)
      begin
        call(job)
      rescue => e
        handle_failure(job, e)
      ensure
        @queue.delete(job[:id])
        log(:at => "delete_job", :job => job[:id])
      end
    end

    # Each job includes a method column. We will use ruby's eval
    # to grab the ruby object from memory. We send the method to
    # the object and pass the args.
    def call(job)
      args = job[:args]
      klass = eval(job[:method].split(".").first)
      message = job[:method].split(".").last
      klass.send(message, *args)
    end

    # If @listening_worker is set, the worker will use the database
    # to sleep. The database approach preferred over a syscall since
    # the database will break the sleep when new jobs are inserted into
    # the queue.
    def wait(t)
      if @listening_worker
        log(:at => "listen_wait", :wait => t)
<<<<<<< HEAD
        Conn.wait(@queue.chan)
=======
        Conn.listen(@queue.name)
        Conn.wait_for_notify(t)
        Conn.unlisten(@queue.name)
        Conn.drain_notify
        log(:at => "finished_listening")
>>>>>>> 0c199ca8
      else
        log(:at => "sleep_wait", :wait => t)
        Kernel.sleep(t)
      end
      log(:at => "finished_listening")
    end

    # This method will be called when an exception
    # is raised during the execution of the job.
    def handle_failure(job,e)
      log(:at => "handle_failure", :job => job, :error => e.inspect)
    end

    # This method should be overriden if
    # your worker is forking and you need to
    # re-establish database connections
    def setup_child
      log(:at => "setup_child")
    end

    def log(data)
      QC.log(data)
    end

  end
end<|MERGE_RESOLUTION|>--- conflicted
+++ resolved
@@ -113,15 +113,7 @@
     def wait(t)
       if @listening_worker
         log(:at => "listen_wait", :wait => t)
-<<<<<<< HEAD
         Conn.wait(@queue.chan)
-=======
-        Conn.listen(@queue.name)
-        Conn.wait_for_notify(t)
-        Conn.unlisten(@queue.name)
-        Conn.drain_notify
-        log(:at => "finished_listening")
->>>>>>> 0c199ca8
       else
         log(:at => "sleep_wait", :wait => t)
         Kernel.sleep(t)
