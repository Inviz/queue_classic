# queue_classic

<<<<<<< HEAD
v1.0.2
=======
v2.0.0rc1
>>>>>>> 7da71031

queue_classic is a PostgreSQL-backed queueing library that is focused on
concurrent job locking, minimizing database load & providing a simple &
intuitive user experience.

queue_classic features:

* Support for multiple queues with heterogeneous workers
* Utilization of Postgres' PUB/SUB
* JSON encoding for jobs
* Forking workers
* Postgres' rock-solid locking mechanism
* Fuzzy-FIFO support [academic paper](http://www.cs.tau.ac.il/~shanir/nir-pubs-web/Papers/Lock_Free.pdf)
* Long term support

## Proven

Queue_classic was designed out of necessity. I needed a message queue that was
fast, reliable, and low maintenance. It was built upon PostgreSQL out of a motivation
of not wanting to add a redis or 0MQ service to my network of services. It boasts
a small API and very few features. It was designed to be simple. Thus, if you need
advanced queueing features, queue_classic is not for you; try 0MQ, rabbitmq, or redis.
But if you are already running a PostgreSQL database, and you need a simple mechanism to
distribute jobs to worker processes, then queue_classic is exactly what you need to be using.

### Heroku Postgres

The Heroku Postgres team uses queue_classic to monitor the health of
customer databases. They process 200 jobs per second using a [fugu](https://postgres.heroku.com/pricing)
database. They chose queue_classic because of it's simplicity and reliability.

### Cloudapp

Larry uses queue_classic to deliver cloudapp's push notifications and to collect file meta-data from S3.
Cloudapp processes nearly 14 jobs per second.

```
I haven't even touched QC since setting it up.
The best queue is the one you don't have to hand hold.

-- Larry Marburger
```

## Setup

In addition to installing the rubygem, you will need to prepare your database.
Database preperation includes creating a table and loading PL/pgSQL functions.
You can issue the database preperation commands using **PSQL(1)** or place them in a
database migration.

### Quick Start

```bash
$ createdb queue_classic_test
$ psql queue_classic_test -c "CREATE TABLE queue_classic_jobs (id serial, q_name varchar(255), method varchar(255), args text, locked_at timestamp);"
$ export QC_DATABASE_URL="postgres://username:password@localhost/queue_classic_test"
$ gem install queue_classic
$ ruby -r queue_classic -e "QC::Queries.load_functions"
$ ruby -r queue_classic -e "QC.enqueue('Kernel.puts', 'hello world')"
$ ruby -r queue_classic -e "QC::Worker.new.start"
```

### Ruby on Rails Setup

**Gemfile**

```ruby
source :rubygems
gem "queue_classic", "2.0.0rc1"
```

**Rakefile**

```ruby
require "queue_classic"
require "queue_classic/tasks"
```

**config/initializers/queue_classic.rb**

```ruby
# Optional if you have this set in your shell environment or use Heroku.
ENV["DATABASE_URL"] = "postgres://username:password@localhost/database_name"
```

**db/migrations/add_queue_classic.rb**

```ruby
class CreateJobsTable < ActiveRecord::Migration

  def self.up
    create_table :queue_classic_jobs do |t|
      t.strict :q_name
      t.string :method
      t.text :args
      t.timestamp :locked_at
    end
    add_index :queue_classic_jobs, :id
    require "queue_classic"
    QC::Queries.load_functions
  end

  def self.down
    drop_table :queue_classic_jobs
    require "queue_classic"
    QC::Queries.drop_functions
  end

end
```

### Sequel Setup

**db/migrations/1_add_queue_classic.rb**

```ruby
Sequel.migration do
  up do
    create_table :queue_classic_jobs do
      primary_key :id
      String :q_name
      String :details
      Time   :locked_at
    end
    require "queue_classic"
    QC::Queries.load_functions
  end

  down do
    drop_table :queue_classic_jobs
    require "queue_classic"
    QC::Queries.drop_functions
  end
end
```

## Configure

All configuration takes place in the form of environment vars.
See [queue_classic.rb](https://github.com/ryandotsmith/queue_classic/blob/two/lib/queue_classic.rb#L29-66)
for a list of options.

## Usage

Users of queue_classic will be producing jobs (enqueue) or
consuming jobs (lock then delete).

### Producer

You certainly don't need the queue_classic rubygem to put a job in the queue.

```bash
$ psql queue_classic_test -c "INSERT INTO queue_classic_jobs (q_name, method, args) VALUES ('default', 'Kernel.puts', '[\"hello world\"]');"
```

However, the rubygem will take care of converting your args to JSON and it will also dispatch
PUB/SUB notifications if the feature is enabled. It will also manage a connection to the database
that is independent of any other connection you may have in your application. Note: If your
queue table is in your application's database then your application's process will have 2 connections
to the database; one for your application and another for queue_classic.

The Ruby API for producing jobs is pretty simple:

```ruby
# This method has no arguments.
QC.enqueue("Time.now")

# This method has 1 argument.
QC.enqueue("Kernel.puts", "hello world")

# This method has 2 arguments.
QC.enqueue("Kernel.printf", "hello %s", "world")

# This method has a hash argument.
QC.enqueue("Kernel.puts", {"hello" => "world"})

# This method has a hash argument.
QC.enqueue("Kernel.puts", ["hello", "world"])
```

The basic idea is that all arguments should be easily encoded to json. OkJson
is used to encode the arguments, so the arguments can be anything that OkJson can encode.

```ruby
# Won't work!
OkJson.encode({:test => "test"})

# OK
OkJson.encode({"test" => "test"})
```

To see more information on usage, take a look at the test files in the source code. Also,
read up on [OkJson](https://github.com/kr/okjson)

#### Multiple Queues

The table containing the jobs has a column named *q_name*. This column
is the abstraction queue_classic uses to represent multiple queues. This allows
the programmer to place triggers and indecies on distinct queues.

```ruby
# attach to the priority_queue. this will insert
# jobs with the column q_name = 'priority_queue'
p_queue = QC::Queue.new("priority_queue")

# This method has no arguments.
p_queue.enqueue("Time.now")

# This method has 1 argument.
p_queue.enqueue("Kernel.puts", "hello world")

# This method has 2 arguments.
p_queue.enqueue("Kernel.printf", "hello %s", "world")

# This method has a hash argument.
p_queue.enqueue("Kernel.puts", {"hello" => "world"})

# This method has a hash argument.
p_queue.enqueue("Kernel.puts", ["hello", "world"])
```

This code example shows how to produce jobs into a custom queue,
to consume jobs from the customer queue be sure and set the `$QUEUE`
var to the q_name in the worker's UNIX environment.

### Consumer

Now that you have some jobs in your queue, you probably want to work them.
Let's find out how... If you are using a Rakefile and have included `queue_classic/tasks`
then you can enter the following command to start a worker:

#### Rake Task

To work jobs from the default queue:

```bash
$ bundle exec rake qc:work
```
To work jobs from a custom queue:

```bash
$ QUEUE="p_queue" bundle exec rake qc:work
```

#### Bin File

The approach that I take when building simple ruby programs and sinatra apps is to
create an executable file that starts the worker. Start by making a bin directory
in your project's root directory. Then add a file called worker.

**bin/worker**

```ruby
#!/usr/bin/env ruby
# encoding: utf-8

trap('INT')  {exit}
trap('TERM') {exit}

require "your_app"
require "queue_classic"
worker = QC::Worker.new(q_name, top_bound, fork_worker, listening_worker, max_attempts)
worker.start
```

#### Sublcass QC::Worker

Now that we have seen how to run a worker process, let's take a look at how to customize a worker.
The class `QC::Worker` will probably suit most of your needs; however, there are some mechanisms
that you will want to override. For instance, if you are using a forking worker, you will need to
open a new database connection in the child process that is doing your work. Also, you may want to
define how a failed job should behave. The default failed handler will simply print the job to stdout.
You can define a failure method that will enqueue the job again, or move it to another table, etc....

```ruby
require "queue_classic"

class MyWorker < QC::Worker

  # retry the job
  def handle_failure(job, exception)
    @queue.enque(job[:method], job[:args])
  end

  # the forked proc needs a new db connection
  def setup_child
    ActiveRecord::Base.establish_connection
  end

end
```

Notice that we have access to the `@queue` instance variable. Read the tests
and the worker class for more information on what you can do inside of the worker.

**bin/worker**

```ruby
#!/usr/bin/env ruby
# encoding: utf-8

trap('INT')  {exit}
trap('TERM') {exit}

require "your_app"
require "queue_classic"
require "my_worker"

worker = MyWorker.new(q_name, top_bound, fork_worker, listening_worker, max_attempts)
worker.start
```

#### QC::Worker Details

##### General Idea

The worker class (QC::Worker) is designed to be extended via inheritance. Any of
it's methods should be considered for extension. There are a few in particular
that act as stubs in hopes that the user will override them. Such methods
include: `handle_failure() and setup_child()`. See the section near the bottom
for a detailed descriptor of how to subclass the worker.

##### Algorithm

When we ask the worker to start, it will enter a loop with a stop condition
dependent upon a method named `running?` . While in the method, the worker will
attempt to select and lock a job. If it can not on its first attempt, it will
use an exponential back-off technique to try again.

##### Signals

*INT, TERM* Both of these signals will ensure that the running? method returns
false. If the worker is waiting -- as it does per the exponential backoff
technique; then a second signal must be sent.

##### Forking

There are many reasons why you would and would not want your worker to fork.
An argument against forking may be that you want low latency in your job
execution. An argument in favor of forking is that your jobs leak memory and do
all sorts of crazy things, thus warranting the cleanup that fork allows.
Nevertheless, forking is not enabled by default. To instruct your worker to
fork, ensure the following shell variable is set:

```bash
$ export QC_FORK_WORKER='true'
```

One last note on forking. It is often the case that after Ruby forks a process,
some sort of setup needs to be done. For instance, you may want to re-establish
a database connection, or get a new file descriptor. queue_classic's worker
provides a hook that is called immediately after `Kernel.fork`. To use this hook
subclass the worker and override `setup_child()`.

##### LISTEN/NOTIFY

The exponential back-off algorithm will require our worker to wait if it does
not succeed in locking a job. How we wait is something that can vary. PostgreSQL
has a wonderful feature that we can use to wait intelligently. Processes can LISTEN on a channel and be
alerted to notifications. queue_classic uses this feature to block until a
notification is received. If this feature is disabled, the worker will call
`Kernel.sleep(t)` where t is set by our exponential back-off algorithm. However,
if we are using LISTEN/NOTIFY then we can enter a type of sleep that can be
interrupted by a NOTIFY. For example, say we just started to wait for 2 seconds.
After the first millisecond of waiting, a job was enqueued. With LISTEN/NOTIFY
enabled, our worker would immediately preempt the wait and attempt to lock the job. This
allows our worker to be much more responsive. In the case there is no
notification, the worker will quit waiting after the timeout has expired.

LISTEN/NOTIFY is disabled by default but can be enabled by setting the following shell variable:

```bash
$ export QC_LISTENING_WORKER='true'
```

##### Failure

I bet your worker will encounter a job that raises an exception. Queue_classic
thinks that you should know about this exception by means of you established
exception tracker. (i.e. Hoptoad, Exceptional) To that end, Queue_classic offers
a method that you can override. This method will be passed 2 arguments: the
exception instance and the job. Here are a few examples of things you might want
to do inside `handle_failure()`.

## Tips and Tricks

### Running Synchronously for tests

Author: [@em_csquared](https://twitter.com/#!/em_csquared)

I was tesing some code that started out handling some work in a web request and
wanted to move that work over to a queue.  After completing a red-green-refactor
I did not want my tests to have to worry about workers or even hit the database.

Turns out its easy to get QueueClassic to just work in a synchronous way with:

```ruby
def QC.enqueue(function_call, *args)
  eval("#{function_call} *args")
end
```

Now you can test QueueClassic as if it was calling your method directly!


### Dispatching new jobs to workers without new code

Author: [@ryandotsmith (ace hacker)](https://twitter.com/#!/ryandotsmith)

The other day I found myself in a position in which I needed to delete a few
thousand records. The tough part of this situation is that I needed to ensure
the ActiveRecord callbacks were made on these objects thus making a simple SQL
statement unfeasible. Also, I didn't want to wait all day to select and destroy
these objects. queue_classic to the rescue! (no pun intended)

The API of queue_classic enables you to quickly dispatch jobs to workers. In my
case I wanted to call `Invoice.destroy(id)` a few thousand times. I fired up a
heroku console session and executed this line:

```ruby
Invoice.find(:all, :select => "id", :conditions => "some condition").map {|i| QC.enqueue("Invoice.destroy", i.id) }
```

With the help of 20 workers I was able to destroy all of these records
(preserving their callbacks) in a few minutes.

### Enqueueing batches of jobs

Author: [@ryandotsmith (ace hacker)](https://twitter.com/#!/ryandotsmith)

I have seen several cases where the application will enqueue jobs in batches. For instance, you may be sending
1,000 emails out. In this case, it would be foolish to do 1,000 individual transaction. Instead, you want to open
a new transaction, enqueue all of your jobs and then commit the transaction. This will save tons of time in the
database.

To achieve this we will create a helper method:

```ruby

def qc_txn
  begin
    QC.database.execute("BEGIN")
    yield
    QC.database.execute("COMMIT")
  rescue Exception
    QC.database.execute("ROLLBACK")
    raise
  end
end
```

Now in your application code you can do something like:

```ruby
qc_txn do
  Account.all.each do |act|
    QC.enqueue("Emailer.send_notice", act.id)
  end
end
```

### Scheduling Jobs

Author: [@ryandotsmith (ace hacker)](https://twitter.com/#!/ryandotsmith)

Many popular queueing solution provide support for scheduling. Features like
Redis-Scheduler and the run_at column in DJ are very important to the web
application developer. While queue_classic does not offer any sort of scheduling
features, I do not discount the importance of the concept. However, it is my
belief that a scheduler has no place in a queueing library, to that end I will
show you how to schedule jobs using queue_classic and the clockwork gem.

#### Example

In this example, we are working with a system that needs to compute a sales
summary at the end of each day. Lets say that we need to compute a summary for
each sales employee in the system.

Instead of enqueueing jobs with run_at set to 24hour intervals,
we will define a clock process to enqueue the jobs at a specified
time on each day. Let us create a file and call it clock.rb:

```ruby
handler {|job| QC.enqueue(job)}
every(1.day, "SalesSummaryGenerator.build_daily_report", :at => "01:00")
```

To start our scheduler, we will use the clockwork bin:

```bash
$ clockwork clock.rb
```

Now each day at 01:00 we will be sending the build_daily_report message to our
SalesSummaryGenerator class.

I found this abstraction quite powerful and easy to understand. Like
queue_classic, the clockwork gem is simple to understand and has 0 dependencies.
In production, I create a heroku process type called clock. This is typically
what my Procfile looks like:

```
worker: rake jobs:work
clock: clockwork clock.rb
```

## Upgrading From Older Versions

### 1.X to 2.X

#### Database Schema Changes

* all queues are in 1 table with a q_name column
* table includes a method column and an args column

#### Producer Changes

* initializing a Queue instance takes a column name instead of a table name

#### Consumer Changes

* all of the worker configuratoin is passed in through the initializer
* rake task uses data from env vars to initialize a worker

### 0.2.X to 0.3.X

* Deprecated QC.queue_length in favor of QC.length
* Locking functions need to be loaded into database via `$ rake qc:load_functions`

Also, the default queue is no longer named jobs,
it is named queue_classic_jobs. Renaming the table is the only change that needs to be made.

```bash
$ psql your_database -c "ALTER TABLE jobs RENAME TO queue_classic_jobs;"
```

Or if you are using Rails' Migrations:

```ruby
class RenameJobsTable < ActiveRecord::Migration

  def self.up
    rename_table :jobs, :queue_classic_jobs
    remove_index :jobs, :id
    add_index :queue_classic_jobs, :id
  end

  def self.down
    rename_table :queue_classic_jobs, :jobs
    remove_index :queue_classic_jobs, :id
    add_index :jobs, :id
  end

end
```

## Hacking on queue_classic

### Dependencies

* Ruby 1.9.2 (tests work in 1.8.7 but compatibility is not guaranteed or supported)
* Postgres ~> 9.0
* Rubygem: pg ~> 0.11.0

### Running Tests

```bash
$ bundle
$ createdb queue_classic_test
$ export QC_DATABASE_URL="postgres://username:pass@localhost/queue_classic_test"
$ rake
```<|MERGE_RESOLUTION|>--- conflicted
+++ resolved
@@ -1,10 +1,6 @@
 # queue_classic
 
-<<<<<<< HEAD
-v1.0.2
-=======
 v2.0.0rc1
->>>>>>> 7da71031
 
 queue_classic is a PostgreSQL-backed queueing library that is focused on
 concurrent job locking, minimizing database load & providing a simple &
