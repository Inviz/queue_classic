# queue_classic

v2.0.3

queue_classic provides PostgreSQL-backed queueing focused on concurrent job
locking and minimizing database load while providing a simple, intuitive user
experience.

queue_classic features:

* Support for multiple queues with heterogeneous workers
* Utilization of Postgres' PUB/SUB
* JSON encoding
* Forking workers
* Postgres' rock-solid locking mechanism
* Fuzzy-FIFO support [academic paper](http://www.cs.tau.ac.il/~shanir/nir-pubs-web/Papers/Lock_Free.pdf)
* Instrumentation via log output
* Long term support

## Proven

queue_classic was designed out of the necessity for a fast, reliable, low
maintenance message queue.  It was built upon PostgreSQL to avoid the necessity
of adding redis or 0MQ services to my applications. It was designed to be
simple, with a small API and very few features. For a simple mechanism to
distribute jobs to worker processes, especially if you are already running
PostgreSQL, queue_classic is exactly what you should be using. If you need
more advanced queueing features, you should investigate 0MQ, rabbitmq, or redis.

### Heroku Postgres

The Heroku Postgres team uses queue_classic to monitor the health of
customer databases, processing 200 jobs per second using a [fugu](https://postgres.heroku.com/pricing)
database. They chose queue_classic because of its simplicity and reliability.

### Cloudapp

Larry uses queue_classic to deliver cloudapp's push notifications and collect
file meta-data from S3, processing nearly 14 jobs per second.

```
I haven't even touched QC since setting it up.
The best queue is the one you don't have to hand hold.

-- Larry Marburger
```

## Setup

In addition to installing the rubygem, you will need to prepare your database.
Database preparation includes creating a table and loading PL/pgSQL functions.
You can issue the database preparation commands using **PSQL(1)** or place them in a
database migration.

### Quick Start

```bash
$ gem install queue_classic
$ createdb queue_classic_test
$ export QC_DATABASE_URL="postgres://username:password@localhost/queue_classic_test"
$ ruby -r queue_classic -e "QC::Setup.create"
$ ruby -r queue_classic -e "QC.enqueue('Kernel.puts', 'hello world')"
$ ruby -r queue_classic -e "QC::Worker.new.work"
```

### Ruby on Rails Setup

**Gemfile**

```ruby
source :rubygems
gem "queue_classic", "2.0.1"
```

**Rakefile**

```ruby
require "queue_classic"
require "queue_classic/tasks"
```

**config/initializers/queue_classic.rb**

```ruby
# queue_classic will by default look for an environment variable DATABASE_URL
# or QC_DATABASE_URL for a connection string in the format
# "postgres://username:password@localhost/database_name".  If you use Heroku,
# this will already be set.
#
# If you don't want to set this variable, you can set the connection in an
# initializer.
QC::Conn.connection = ActiveRecord::Base.connection.raw_connection
```

queue_classic requires a database table and a PL/pgSQL function to be loaded
into your database. You can load the table and the function by running a migration
or using a rake task.

<<<<<<< HEAD
**db/migrate/add_queue_classic.rb**
=======
If you use the migration, and you wish to use commands that reset the database
from the stored schema (e.g. `rake db:reset`), your application must be
configured with `config.active_record.schema_format = :sql` in
`config/application.rb`.  If you don't do this, the PL/pgSQL function that
queue_classic creates will be lost when you reset the database.

**db/migrations/add_queue_classic.rb**
>>>>>>> 4b058a4f

```ruby
require 'queue_classic'

class AddQueueClassic < ActiveRecord::Migration

  def self.up
    QC::Setup.create
  end

  def self.down
    QC::Setup.drop
  end

end
```

**Rake Task**

```bash
# Creating the table and functions
$ bundle exec rake qc:create

# Dropping the table and functions
$ bundle exec rake qc:drop
```


### Sequel Setup

**db/migrations/1_add_queue_classic.rb**

```ruby
require 'queue_classic'

Sequel.migration do
  up {QC::Setup.create}
  down {QC::Setup.drop}
end
```

## Configure

All configuration takes place in the form of environment vars.
See [queue_classic.rb](https://github.com/ryandotsmith/queue_classic/blob/master/lib/queue_classic.rb#L23-62)
for a list of options.

## Usage

Users of queue_classic will be producing jobs (enqueue) or
consuming jobs (lock then delete).

### Producer

You certainly don't need the queue_classic rubygem to put a job in the queue.

```bash
$ psql queue_classic_test -c "INSERT INTO queue_classic_jobs (q_name, method, args) VALUES ('default', 'Kernel.puts', '[\"hello world\"]');"
```

However, the rubygem will take care of converting your args to JSON and it will also dispatch
PUB/SUB notifications if the feature is enabled. It will also manage a connection to the database
that is independent of any other connection you may have in your application. Note: If your
queue table is in your application's database then your application's process will have 2 connections
to the database; one for your application and another for queue_classic.

The Ruby API for producing jobs is pretty simple:

```ruby
# This method has no arguments.
QC.enqueue("Time.now")

# This method has 1 argument.
QC.enqueue("Kernel.puts", "hello world")

# This method has 2 arguments.
QC.enqueue("Kernel.printf", "hello %s", "world")

# This method has a hash argument.
QC.enqueue("Kernel.puts", {"hello" => "world"})

# This method has an array argument.
QC.enqueue("Kernel.puts", ["hello", "world"])
```

The basic idea is that all arguments should be easily encoded to json. OkJson
is used to encode the arguments, so the arguments can be anything that OkJson can encode.

```ruby
# Won't work!
OkJson.encode({:test => "test"})

# OK
OkJson.encode({"test" => "test"})
```

To see more information on usage, take a look at the test files in the source code. Also,
read up on [OkJson](https://github.com/kr/okjson)

#### Multiple Queues

The table containing the jobs has a column named *q_name*. This column
is the abstraction queue_classic uses to represent multiple queues. This allows
the programmer to place triggers and indexes on distinct queues.

```ruby
# attach to the priority_queue. this will insert
# jobs with the column q_name = 'priority_queue'
p_queue = QC::Queue.new("priority_queue")

# This method has no arguments.
p_queue.enqueue("Time.now")

# This method has 1 argument.
p_queue.enqueue("Kernel.puts", "hello world")

# This method has 2 arguments.
p_queue.enqueue("Kernel.printf", "hello %s", "world")

# This method has a hash argument.
p_queue.enqueue("Kernel.puts", {"hello" => "world"})

# This method has an array argument.
p_queue.enqueue("Kernel.puts", ["hello", "world"])
```

This code example shows how to produce jobs into a custom queue,
to consume jobs from the custom queue be sure and set the `$QUEUE`
var to the q_name in the worker's UNIX environment.

### Consumer

There are several approaches to working jobs. The first is to include
a task file provided by queue_classic and the other approach is to
write a custom bin file.

#### Rake Task

Be sure to include `queue_classic` and `queue_classic/tasks`
in your primary Rakefile.

To work jobs from the default queue:

```bash
$ bundle exec rake qc:work
```
To work jobs from a custom queue:

```bash
$ QUEUE="p_queue" bundle exec rake qc:work
```

#### Bin File

Start by making a bin directory in your project's root directory.
Then add an executable file called worker.

**bin/worker**

```ruby
#!/usr/bin/env ruby
# encoding: utf-8

trap('INT')  {exit}
trap('TERM') {exit}

require "your_app"
require "queue_classic"
QC::Worker.new.start
```

#### Subclass QC::Worker

Now that we have seen how to run a worker process, let's take a look at how to customize a worker.
The class `QC::Worker` will probably suit most of your needs; however, there are some mechanisms
that you will want to override. For instance, if you are using a forking worker, you will need to
open a new database connection in the child process that is doing your work. Also, you may want to
define how a failed job should behave. The default failed handler will simply print the job to stdout.
You can define a failure method that will enqueue the job again, or move it to another table, etc....

```ruby
require "queue_classic"

class MyWorker < QC::Worker

  # retry the job
  def handle_failure(job, exception)
    @queue.enqueue(job[:method], *job[:args])
  end

  # the forked proc needs a new db connection
  def setup_child
    ActiveRecord::Base.establish_connection
  end

end
```

Notice that we have access to the `@queue` instance variable. Read the tests
and the worker class for more information on what you can do inside of the worker.

**bin/worker**

```ruby
#!/usr/bin/env ruby
# encoding: utf-8

trap('INT')  {exit}
trap('TERM') {exit}

require "your_app"
require "queue_classic"
require "my_worker"

MyWorker.new.start
```

#### QC::Worker Details

##### General Idea

The worker class (QC::Worker) is designed to be extended via inheritance. Any of
its methods should be considered for extension. There are a few in particular
that act as stubs in hopes that the user will override them. Such methods
include: `handle_failure() and setup_child()`. See the section near the bottom
for a detailed descriptor of how to subclass the worker.

##### Algorithm

When we ask the worker to start, it will enter a loop with a stop condition
dependent upon a method named `running?` . While in the method, the worker will
attempt to select and lock a job. If it can not on its first attempt, it will
use an exponential back-off technique to try again.

##### Signals

*INT, TERM* Both of these signals will ensure that the running? method returns
false. If the worker is waiting -- as it does per the exponential backoff
technique; then a second signal must be sent.

##### Forking

There are many reasons why you would and would not want your worker to fork.
An argument against forking may be that you want low latency in your job
execution. An argument in favor of forking is that your jobs leak memory and do
all sorts of crazy things, thus warranting the cleanup that fork allows.
Nevertheless, forking is not enabled by default. To instruct your worker to
fork, ensure the following shell variable is set:

```bash
$ export QC_FORK_WORKER='true'
```

One last note on forking. It is often the case that after Ruby forks a process,
some sort of setup needs to be done. For instance, you may want to re-establish
a database connection, or get a new file descriptor. queue_classic's worker
provides a hook that is called immediately after `Kernel.fork`. To use this hook
subclass the worker and override `setup_child()`.

##### LISTEN/NOTIFY

The exponential back-off algorithm will require our worker to wait if it does
not succeed in locking a job. How we wait is something that can vary. PostgreSQL
has a wonderful feature that we can use to wait intelligently. Processes can LISTEN on a channel and be
alerted to notifications. queue_classic uses this feature to block until a
notification is received. If this feature is disabled, the worker will call
`Kernel.sleep(t)` where t is set by our exponential back-off algorithm. However,
if we are using LISTEN/NOTIFY then we can enter a type of sleep that can be
interrupted by a NOTIFY. For example, say we just started to wait for 2 seconds.
After the first millisecond of waiting, a job was enqueued. With LISTEN/NOTIFY
enabled, our worker would immediately preempt the wait and attempt to lock the job. This
allows our worker to be much more responsive. In the case there is no
notification, the worker will quit waiting after the timeout has expired.

LISTEN/NOTIFY is disabled by default but can be enabled by setting the following shell variable:

```bash
$ export QC_LISTENING_WORKER='true'
```

##### Failure

I bet your worker will encounter a job that raises an exception. queue_classic
thinks that you should know about this exception by means of you established
exception tracker. (i.e. Hoptoad, Exceptional) To that end, queue_classic offers
a method that you can override. This method will be passed 2 arguments: the
exception instance and the job. Here are a few examples of things you might want
to do inside `handle_failure()`.

## Instrumentation

QC will log elapsed time, errors and general usage in the form of data.
To customize the output of the log data, override `QC.log(data)` and `QC.log_yield(data)`.
By default, QC uses a simple wrapper around $stdout to put the log data in k=v
format. For instance:

```
lib=queue_classic level=info action=insert_job elapsed=16
```

## Tips and Tricks

### Running Synchronously for tests

Author: [@em_csquared](https://twitter.com/#!/em_csquared)

I was testing some code that started out handling some work in a web request and
wanted to move that work over to a queue.  After completing a red-green-refactor
I did not want my tests to have to worry about workers or even hit the database.

Turns out its easy to get queue_classic to just work in a synchronous way with:

```ruby
def QC.enqueue(function_call, *args)
  eval("#{function_call} *#{args.inspect}")
end
```

Now you can test queue_classic as if it was calling your method directly!


### Dispatching new jobs to workers without new code

Author: [@ryandotsmith (ace hacker)](https://twitter.com/#!/ryandotsmith)

The other day I found myself in a position in which I needed to delete a few
thousand records. The tough part of this situation is that I needed to ensure
the ActiveRecord callbacks were made on these objects thus making a simple SQL
statement unfeasible. Also, I didn't want to wait all day to select and destroy
these objects. queue_classic to the rescue! (no pun intended)

The API of queue_classic enables you to quickly dispatch jobs to workers. In my
case I wanted to call `Invoice.destroy(id)` a few thousand times. I fired up a
Heroku console session and executed this line:

```ruby
Invoice.find(:all, :select => "id", :conditions => "some condition").map {|i| QC.enqueue("Invoice.destroy", i.id) }
```

With the help of 20 workers I was able to destroy all of these records
(preserving their callbacks) in a few minutes.

### Enqueueing batches of jobs

Author: [@ryandotsmith (ace hacker)](https://twitter.com/#!/ryandotsmith)

I have seen several cases where the application will enqueue jobs in batches. For instance, you may be sending
1,000 emails out. In this case, it would be foolish to do 1,000 individual transaction. Instead, you want to open
a new transaction, enqueue all of your jobs and then commit the transaction. This will save tons of time in the
database.

To achieve this we will create a helper method:

Now in your application code you can do something like:

```ruby
QC::Conn.transaction do
  Account.all.each do |act|
    QC.enqueue("Emailer.send_notice", act.id)
  end
end
```

### Scheduling Jobs

Author: [@ryandotsmith (ace hacker)](https://twitter.com/#!/ryandotsmith)

Many popular queueing solution provide support for scheduling. Features like
Redis-Scheduler and the run_at column in DJ are very important to the web
application developer. While queue_classic does not offer any sort of scheduling
features, I do not discount the importance of the concept. However, it is my
belief that a scheduler has no place in a queueing library, to that end I will
show you how to schedule jobs using queue_classic and the clockwork gem.

#### Example

In this example, we are working with a system that needs to compute a sales
summary at the end of each day. Lets say that we need to compute a summary for
each sales employee in the system.

Instead of enqueueing jobs with run_at set to 24hour intervals,
we will define a clock process to enqueue the jobs at a specified
time on each day. Let us create a file and call it clock.rb:

```ruby
handler {|job| QC.enqueue(job)}
every(1.day, "SalesSummaryGenerator.build_daily_report", :at => "01:00")
```

To start our scheduler, we will use the clockwork bin:

```bash
$ clockwork clock.rb
```

Now each day at 01:00 we will be sending the build_daily_report message to our
SalesSummaryGenerator class.

I found this abstraction quite powerful and easy to understand. Like
queue_classic, the clockwork gem is simple to understand and has 0 dependencies.
In production, I create a Heroku process type called clock. This is typically
what my Procfile looks like:

```
worker: rake jobs:work
clock: clockwork clock.rb
```

## Upgrading From Older Versions

### 1.X to 2.X

#### Database Schema Changes

* all queues are in 1 table with a q_name column
* table includes a method column and an args column

#### Producer Changes

* initializing a Queue instance takes a column name instead of a table name

#### Consumer Changes

* all of the worker configuratoin is passed in through the initializer
* rake task uses data from env vars to initialize a worker

### 0.2.X to 0.3.X

* Deprecated QC.queue_length in favor of QC.length
* Locking functions need to be loaded into database via `$ rake qc:load_functions`

Also, the default queue is no longer named jobs,
it is named queue_classic_jobs. Renaming the table is the only change that needs to be made.

```bash
$ psql your_database -c "ALTER TABLE jobs RENAME TO queue_classic_jobs;"
```

Or if you are using Rails' Migrations:

```ruby
class RenameJobsTable < ActiveRecord::Migration

  def self.up
    rename_table :jobs, :queue_classic_jobs
    remove_index :jobs, :id
    add_index :queue_classic_jobs, :id
  end

  def self.down
    rename_table :queue_classic_jobs, :jobs
    remove_index :queue_classic_jobs, :id
    add_index :jobs, :id
  end

end
```

## Hacking on queue_classic

### Dependencies

* Ruby 1.9.2 (tests work in 1.8.7 but compatibility is not guaranteed or supported)
* Postgres ~> 9.0
* Rubygem: pg ~> 0.11.0
* For JRuby, see [queue_classic_java](https://github.com/bdon/queue_classic_java)

### Running Tests

```bash
$ bundle
$ createdb queue_classic_test
$ export QC_DATABASE_URL="postgres://username:pass@localhost/queue_classic_test"
$ rake
```

### License

queue_classic is released under the MIT License (http://www.opensource.org/licenses/mit-license.php).<|MERGE_RESOLUTION|>--- conflicted
+++ resolved
@@ -96,17 +96,13 @@
 into your database. You can load the table and the function by running a migration
 or using a rake task.
 
-<<<<<<< HEAD
-**db/migrate/add_queue_classic.rb**
-=======
+**db/migrations/add_queue_classic.rb**
+
 If you use the migration, and you wish to use commands that reset the database
 from the stored schema (e.g. `rake db:reset`), your application must be
 configured with `config.active_record.schema_format = :sql` in
 `config/application.rb`.  If you don't do this, the PL/pgSQL function that
 queue_classic creates will be lost when you reset the database.
-
-**db/migrations/add_queue_classic.rb**
->>>>>>> 4b058a4f
 
 ```ruby
 require 'queue_classic'
