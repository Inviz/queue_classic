do $$ begin

CREATE TABLE queue_classic_jobs (
  id bigserial PRIMARY KEY,
  q_name text not null check (length(q_name) > 0),
  method text not null check (length(method) > 0),
  args   text not null,
  locked_at timestamptz
);

<<<<<<< HEAD
-- If json type is available, use it for the args column.
perform * from pg_type where typname = 'json';
if found then
  alter table queue_classic_jobs alter column args type json using (args::json);
end if;

end $$ language plpgsql;

=======
create function queue_classic_notify() returns trigger as $$ begin
  perform pg_notify(new.q_name, '');
  return null;
end $$ language plpgsql;

create trigger queue_classic_notify
after insert on queue_classic_jobs
for each row
execute procedure queue_classic_notify();

>>>>>>> 0c199ca8
CREATE INDEX idx_qc_on_name_only_unlocked ON queue_classic_jobs (q_name, id) WHERE locked_at IS NULL;<|MERGE_RESOLUTION|>--- conflicted
+++ resolved
@@ -8,7 +8,6 @@
   locked_at timestamptz
 );
 
-<<<<<<< HEAD
 -- If json type is available, use it for the args column.
 perform * from pg_type where typname = 'json';
 if found then
@@ -17,7 +16,6 @@
 
 end $$ language plpgsql;
 
-=======
 create function queue_classic_notify() returns trigger as $$ begin
   perform pg_notify(new.q_name, '');
   return null;
@@ -28,5 +26,4 @@
 for each row
 execute procedure queue_classic_notify();
 
->>>>>>> 0c199ca8
 CREATE INDEX idx_qc_on_name_only_unlocked ON queue_classic_jobs (q_name, id) WHERE locked_at IS NULL;